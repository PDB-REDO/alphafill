--- conflicted
+++ resolved
@@ -179,16 +179,10 @@
 # pop the BUILD_TESTING flag
 set(BUILD_TESTING ${SAVE_BUILD_TESTING})
 
-<<<<<<< HEAD
-find_file(HAVE_DIRENT_H dirent.h)
-find_file(HAVE_FCNTL_H fcntl.h)
-check_function_exists(dirfd HAVE_DIRFD)
-check_function_exists(closefrom HAVE_CLOSEFROM)
-check_symbol_exists(sysconf "unistd.h" HAVE_SYSCONF)
-
 list(
   APPEND
   SOURCES
+	${PROJECT_SOURCE_DIR}/src/config.hpp
   ${PROJECT_SOURCE_DIR}/src/alphafill.cpp
   ${PROJECT_SOURCE_DIR}/src/blast.cpp
   ${PROJECT_SOURCE_DIR}/src/ligands.cpp
@@ -196,18 +190,6 @@
   ${PROJECT_SOURCE_DIR}/src/main.cpp
   ${PROJECT_SOURCE_DIR}/src/utilities.cpp
   ${PROJECT_SOURCE_DIR}/src/validate.cpp)
-=======
-list(APPEND SOURCES
-	${PROJECT_SOURCE_DIR}/src/config.hpp
-	${PROJECT_SOURCE_DIR}/src/alphafill.cpp
-	${PROJECT_SOURCE_DIR}/src/blast.cpp
-	${PROJECT_SOURCE_DIR}/src/ligands.cpp
-	${PROJECT_SOURCE_DIR}/src/matrix.cpp
-	${PROJECT_SOURCE_DIR}/src/main.cpp
-	${PROJECT_SOURCE_DIR}/src/utilities.cpp
-	${PROJECT_SOURCE_DIR}/src/validate.cpp
-)
->>>>>>> 3463503a
 
 if(BUILD_WEB_APPLICATION)
   list(
@@ -224,15 +206,6 @@
 # The alphafill executable
 add_executable(alphafill ${SOURCES})
 
-<<<<<<< HEAD
-target_compile_definitions(
-  alphafill
-  PUBLIC HAVE_CLOSEFROM=${HAVE_CLOSEFROM}
-         HAVE_DIRENT_H=$<IF:$<BOOL:HAVE_DIRENT_H>,1,0>
-         HAVE_FCNTL_H=$<IF:$<BOOL:HAVE_FCNTL_H>,1,0>
-         HAVE_DIRFD=${HAVE_DIRFD}
-         HAVE_SYSCONF=$<IF:$<BOOL:HAVE_SYSCONF>,1,0>)
-=======
 find_file(HAVE_DIRENT_H dirent.h)
 if(HAVE_DIRENT_H)
 	target_compile_definitions(alphafill PUBLIC HAVE_DIRENT_H)
@@ -257,7 +230,6 @@
 if(HAVE_SYSCONF)
 	target_compile_definitions(alphafill PUBLIC HAVE_SYSCONF)
 endif()
->>>>>>> 3463503a
 
 target_link_libraries(alphafill libmcfp::libmcfp cifpp::cifpp zeep::zeep)
 
@@ -302,20 +274,6 @@
   list(APPEND hardlinks rebuild-db server)
 endif()
 
-<<<<<<< HEAD
-foreach(hardlink ${hardlinks})
-  install(CODE "set(link_from \"${CMAKE_INSTALL_FULL_BINDIR}/alphafill\")")
-  install(
-    CODE "set(link_to \"${CMAKE_INSTALL_FULL_BINDIR}/alphafill-${hardlink}\")")
-  install(
-    CODE [[
-message(STATUS "Creating hard link from ${link_from} to ${link_to}")
-execute_process(COMMAND ${CMAKE_COMMAND} -E create_hardlink ${link_from} ${link_to})
-]])
-endforeach()
-
-=======
->>>>>>> 3463503a
 # If we do not use resources, install the resource data in a share directory
 if(NOT USE_RSRC)
   install(
