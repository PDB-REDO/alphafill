<!DOCTYPE html SYSTEM "about:legacy-compat" [ <!ENTITY mdash "&#8212;">
]>

<html lang="en" xmlns:z="http://www.hekkelman.com/libzeep/m2" xmlns="http://www.w3.org/1999/xhtml">

<head z:replace="~{head :: head(~{::title}, ~{::link}, ~{::script})}">
	<title z:text="|AlphaFold Filled - Model ${af_id}|"></title>

	<link rel="stylesheet" type="text/css" href="css/molstar.css" />

	<script z:inline="javascript">
		const AF_ID = /*[[${af_id}]]*/ null;
		const CHUNKED = /*[[${chunked}]]*/ false;
		const IDENTITY = /*[[${identity}]]*/ 25;
		const TYPE = /*[[${type}]]*/ null;
	</script>

	<script defer="defer" type="text/javascript" src="scripts/model.js"></script>
</head>

<body class="site">

	<header z:replace="header::top('model')"></header>

	<div class="container site-content">
<<<<<<< HEAD
		<h2 z:if="${type=='alphafold'}" z:text="|${chunked ? af_id + '-F' + chunk : af_id}|"></h2>
=======
		<h2 z:if="${type=='alphafold'}" z:text="${af_id}"></h2>
>>>>>>> 6ff64a53
		<h2 z:if="${type=='custom'}" z:text="|Your structure with id ${cif-db-name}|"></h2>
		<h5 z:text="${title}"></h5>
		<div z:if="${chunked}" class="alert alert-info" role="alert">
			This is a chunked model with the following chunks:

			<span z:each="l,i : ${chunks}">
				<a class="alert-link" z:text="${i.count}" z:href="|./model?id=${l}|"></a><span z:if="${not i.last}">,
				</span>
			</span>
		</div>

		<table z:if="${type=='alphafold'}" class="table table-sm mt-4">
			<tr>
				<td>Structure file</td>
				<td><a z:href="|https://alphafill.eu/v1/aff/${af_id}|"
						z:text="|https://alphafill.eu/v1/aff/${af_id}|"></a></td>
			</tr>
			<tr>
				<td>Metadata</td>
				<td><a z:href="|https://alphafill.eu/v1/aff/${af_id}/json|"
						z:text="|https://alphafill.eu/v1/aff/${af_id}/json|"></a></td>
			</tr>
			<tr>
				<td>Original AlphaFold model</td>
				<td><a z:href="|https://alphafold.ebi.ac.uk/entry/${id}|"
						z:text="|https://alphafold.ebi.ac.uk/entry/${id}|" target="_BLANK"></a></td>
			</tr>
		</table>

		<table z:if="${type=='custom'}" class="table table-sm mt-4">
			<tr>
				<td>Structure file</td>
				<td><a z:href="|https://alphafill.eu/v1/aff/${af_id}|"
						z:text="|https://alphafill.eu/v1/aff/${af_id}|"></a></td>
			</tr>
			<tr>
				<td>Metadata</td>
				<td><a z:href="|https://alphafill.eu/v1/aff/${af_id}/json|"
						z:text="|https://alphafill.eu/v1/aff/${af_id}/json|"></a></td>
			</tr>
		</table>

		<table z:if="${type=='custom'}" class="table table-sm mt-4">
			<tr>
				<td>Structure file</td>
				<td><a z:href="|https://alphafill.eu/v1/aff/${af_id}|"
						z:text="|https://alphafill.eu/v1/aff/${af_id}|"></a></td>
			</tr>
			<tr>
				<td>Metadata</td>
				<td><a z:href="|https://alphafill.eu/v1/aff/${af_id}/json|"
						z:text="|https://alphafill.eu/v1/aff/${af_id}/json|"></a></td>
			</tr>
		</table>

		<div class="row mt-5">
			<div class="col" id="app"></div>

			<div class="col">

				<div class="btn-group btn-group-sm" role="group" aria-label="Select identity cut-off buttons"
					style="width: 100%;">
<<<<<<< HEAD
					<input type="radio" class="btn-check" name="btnradio" id="btnradio-25" autocomplete="off" data-identity="25"
						checked="checked" z:checked="${identity == null or identity == 25}" />
					<label class="btn btn-outline-secondary" for="btnradio-25">25% identity</label>

					<input type="radio" class="btn-check" name="btnradio" id="btnradio-30" autocomplete="off" data-identity="30"
						z:checked="${identity == 30}" />
					<label class="btn btn-outline-secondary" for="btnradio-30">30% identity</label>

					<input type="radio" class="btn-check" name="btnradio" id="btnradio-40" autocomplete="off" data-identity="40"
						z:checked="${identity == 40}" />
					<label class="btn btn-outline-secondary" for="btnradio-40">40% identity</label>

					<input type="radio" class="btn-check" name="btnradio" id="btnradio-50" autocomplete="off" data-identity="50"
						z:checked="${identity == 50}" />
					<label class="btn btn-outline-secondary" for="btnradio-50">50% identity</label>

					<input type="radio" class="btn-check" name="btnradio" id="btnradio-60" autocomplete="off" data-identity="60"
						z:checked="${identity == 60}" />
					<label class="btn btn-outline-secondary" for="btnradio-60">60% identity</label>

					<input type="radio" class="btn-check" name="btnradio" id="btnradio-70" autocomplete="off" data-identity="70"
						z:checked="${identity == 70}" />
=======
					<input type="radio" class="btn-check" name="btnradio" id="btnradio-25" autocomplete="off"
						data-identity="25" checked="checked" z:checked="${identity == null or identity == 25}" />
					<label class="btn btn-outline-secondary" for="btnradio-25">25% identity</label>

					<input type="radio" class="btn-check" name="btnradio" id="btnradio-30" autocomplete="off"
						data-identity="30" z:checked="${identity == 30}" />
					<label class="btn btn-outline-secondary" for="btnradio-30">30% identity</label>

					<input type="radio" class="btn-check" name="btnradio" id="btnradio-40" autocomplete="off"
						data-identity="40" z:checked="${identity == 40}" />
					<label class="btn btn-outline-secondary" for="btnradio-40">40% identity</label>

					<input type="radio" class="btn-check" name="btnradio" id="btnradio-50" autocomplete="off"
						data-identity="50" z:checked="${identity == 50}" />
					<label class="btn btn-outline-secondary" for="btnradio-50">50% identity</label>

					<input type="radio" class="btn-check" name="btnradio" id="btnradio-60" autocomplete="off"
						data-identity="60" z:checked="${identity == 60}" />
					<label class="btn btn-outline-secondary" for="btnradio-60">60% identity</label>

					<input type="radio" class="btn-check" name="btnradio" id="btnradio-70" autocomplete="off"
						data-identity="70" z:checked="${identity == 70}" />
>>>>>>> 6ff64a53
					<label class="btn btn-outline-secondary" for="btnradio-70">70% identity</label>
				</div>

				<table class="mt-4 table table-sm table-hover" id="transplant-table-by-compound">
					<thead>
						<tr>
							<th><abbr title="Name of the compound that was transplanted by AlphaFill">Compound</abbr>
							</th>
							<th><abbr
									title="PDB-REDO identifier followed by chain that was used in the alignment">PDBID</abbr>
							</th>
							<th><abbr title="RMSD for the overall protein alignment based on Cα atoms">Global
									RMSd</abbr></th>
							<th><abbr title="The identifier for this transplant">Asym</abbr></th>
							<th><abbr
									title="RMSd of the alignment of all backbone atoms within 6Å of the compound that was transplanted by AlphaFill">Local
									RMSd</abbr></th>
							<th><abbr
									title="Transplant clash score, RMSd of the van der Waals overlap between ligand and polymer atoms">TCS</abbr>
							</th>
							<th style="white-space: no-wrap;">
								<div class="form-check">
									<input class="form-check-input" checked="checked" type="checkbox" id="show-all" />
									<label class="form-check-label" for="show-all">Show</label>
								</div>
							</th>
							<th>
								<a href="#" class="btn btn-outline-secondary btn-sm" role="button" id="structure-with-selected-ligands"><img
										z:src="@{images/download.svg}" /></a>
							</th>
						</tr>
					</thead>

					<tbody>
						<tr z:each="c,i: ${by_compound}" class="transplanted-row" role="button"
							z:data-asym-id="${c.asym_id}">

							<td z:if="${c.first-hit and c.first-transplant}" z:rowspan="${c.hit-count}"
								z:text="${c.analogue_id == c.compound_id ? c.compound_id : |${c.compound_id} -&gt; ${c.analogue_id}|}">
							</td>

							<td z:if="${c.first-transplant}" z:rowspan="${c.transplant-count}"
								z:with="link=${#af.link(${c.pdb_id})}">
								<z:block z:switch="${link}">
									<span z:case="null" z:text="${c.pdb_id}"></span>
									<a z:case="*" z:href="${link}" z:text="${c.pdb_id}" target="_BLANK"></a>
								</z:block>
							</td>

							<td z:if="${c.first-transplant}" z:rowspan="${c.transplant-count}">
								<span z:text="${#numbers.formatDecimal(c.global-rmsd, 1, 2)}"></span>
							</td>

							<td z:text="${c.asym_id}"></td>

							<td
								z:classappend="${c.local-rmsd gt cutoff.local.unreliable ? 'unreliable' : c.local-rmsd gt cutoff.local.suspect ? 'suspect' }">
								<span z:text="${#numbers.formatDecimal(c.local-rmsd, 1, 2)}"></span>
								<span z:if="${c.local-rmsd gt cutoff.local.suspect and c.local-rmsd le 2}"
									class="float-end"><abbr
										title="This transplant is considered suspect">?</abbr></span>
								<span z:if="${c.local-rmsd gt cutoff.local.unreliable}" class="float-end"><abbr
										title="This transplant is considered unreliable">?</abbr></span>
							</td>

							<td
								z:classappend="${c.clash-score gt cutoff.tcs.unreliable ? 'unreliable' : c.clash-score gt cutoff.tcs.suspect ? 'suspect' }">
								<span z:text="${#numbers.formatDecimal(c.clash-score, 1, 2)}"></span>
								<span z:if="${c.clash-score gt cutoff.tcs.suspect and c.clash-score le 2}"
									class="float-end"><abbr
										title="This transplant is considered suspect">?</abbr></span>
								<span z:if="${c.clash-score gt cutoff.tcs.unreliable}" class="float-end"><abbr
										title="This transplant is considered unreliable">?</abbr></span>
							</td>

							<td colspan="2">
								<input class="form-check-input" type="checkbox" checked="checked"
									z:data-asym-id="${c.asym_id}" />
								<a class="optimize-link invisible" z:href="|optimized?id=${af_id};asym=${c.asym_id}|"
									z:data-asym-id="${c.asym_id}">
									<abbr title="Generate an energy optimized model using YASARA">optimise</abbr>
								</a>
							</td>
						</tr>
					</tbody>
				</table>
			</div>
		</div>
	</div>

	<footer z:replace="~{footer::content}"></footer>

</body>

</html><|MERGE_RESOLUTION|>--- conflicted
+++ resolved
@@ -23,11 +23,7 @@
 	<header z:replace="header::top('model')"></header>
 
 	<div class="container site-content">
-<<<<<<< HEAD
-		<h2 z:if="${type=='alphafold'}" z:text="|${chunked ? af_id + '-F' + chunk : af_id}|"></h2>
-=======
 		<h2 z:if="${type=='alphafold'}" z:text="${af_id}"></h2>
->>>>>>> 6ff64a53
 		<h2 z:if="${type=='custom'}" z:text="|Your structure with id ${cif-db-name}|"></h2>
 		<h5 z:text="${title}"></h5>
 		<div z:if="${chunked}" class="alert alert-info" role="alert">
@@ -90,30 +86,6 @@
 
 				<div class="btn-group btn-group-sm" role="group" aria-label="Select identity cut-off buttons"
 					style="width: 100%;">
-<<<<<<< HEAD
-					<input type="radio" class="btn-check" name="btnradio" id="btnradio-25" autocomplete="off" data-identity="25"
-						checked="checked" z:checked="${identity == null or identity == 25}" />
-					<label class="btn btn-outline-secondary" for="btnradio-25">25% identity</label>
-
-					<input type="radio" class="btn-check" name="btnradio" id="btnradio-30" autocomplete="off" data-identity="30"
-						z:checked="${identity == 30}" />
-					<label class="btn btn-outline-secondary" for="btnradio-30">30% identity</label>
-
-					<input type="radio" class="btn-check" name="btnradio" id="btnradio-40" autocomplete="off" data-identity="40"
-						z:checked="${identity == 40}" />
-					<label class="btn btn-outline-secondary" for="btnradio-40">40% identity</label>
-
-					<input type="radio" class="btn-check" name="btnradio" id="btnradio-50" autocomplete="off" data-identity="50"
-						z:checked="${identity == 50}" />
-					<label class="btn btn-outline-secondary" for="btnradio-50">50% identity</label>
-
-					<input type="radio" class="btn-check" name="btnradio" id="btnradio-60" autocomplete="off" data-identity="60"
-						z:checked="${identity == 60}" />
-					<label class="btn btn-outline-secondary" for="btnradio-60">60% identity</label>
-
-					<input type="radio" class="btn-check" name="btnradio" id="btnradio-70" autocomplete="off" data-identity="70"
-						z:checked="${identity == 70}" />
-=======
 					<input type="radio" class="btn-check" name="btnradio" id="btnradio-25" autocomplete="off"
 						data-identity="25" checked="checked" z:checked="${identity == null or identity == 25}" />
 					<label class="btn btn-outline-secondary" for="btnradio-25">25% identity</label>
@@ -136,7 +108,6 @@
 
 					<input type="radio" class="btn-check" name="btnradio" id="btnradio-70" autocomplete="off"
 						data-identity="70" z:checked="${identity == 70}" />
->>>>>>> 6ff64a53
 					<label class="btn btn-outline-secondary" for="btnradio-70">70% identity</label>
 				</div>
 
