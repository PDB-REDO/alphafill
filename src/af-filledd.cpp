--- conflicted
+++ resolved
@@ -55,85 +55,12 @@
 
 #define PACKAGE_NAME "af-filledd"
 
-<<<<<<< HEAD
 const std::array<uint32_t,6> kIdentities{ 70, 60, 50, 40, 30, 25 };
 
 const uint32_t
 	kPageSize = 20,
 	kMinIdentity = kIdentities.back(),
 	kMaxIdentity = kIdentities.front();
-
-// --------------------------------------------------------------------
-
-class file_locator
-{
-  public:
-	static void init(const fs::path &db_dir,
-		const std::string &structure_name_pattern, const std::string &metadata_name_pattern)
-	{
-		s_instance.reset(new file_locator(db_dir, structure_name_pattern, metadata_name_pattern));
-	}
-
-	static fs::path get_structure_file(const std::string &id)
-	{
-		return s_instance->get_file(id, s_instance->m_structure_name_pattern);
-	}
-
-	static fs::path get_metdata_file(const std::string &id)
-	{
-		return s_instance->get_file(id, s_instance->m_metadata_name_pattern);
-	}
-
-  private:
-
-	static std::unique_ptr<file_locator> s_instance;
-
-	file_locator(const file_locator&) = delete;
-	file_locator& operator=(const file_locator&) = delete;
-
-	file_locator(const fs::path &db_dir,
-		const std::string &structure_name_pattern, const std::string &metadata_name_pattern)
-		: m_db_dir(db_dir)
-		, m_structure_name_pattern(structure_name_pattern)
-		, m_metadata_name_pattern(metadata_name_pattern)
-	{
-	}
-
-	fs::path get_file(const std::string &id, std::string pattern)
-	{
-		std::string::size_type i;
-
-		while ((i = pattern.find("${db-dir}")) != std::string::npos)
-			pattern.replace(i, strlen("${db-dir}"), m_db_dir);
-
-		std::regex rx(R"(\$\{id:(\d+):(\d+)\})");
-		std::smatch m;
-
-		while (std::regex_search(pattern, m, rx))
-		{
-			int start = stoi(m[1]);
-			int length = stoi(m[2]);
-
-			pattern.replace(m[0].first, m[0].second, id.substr(start, length));
-		}
-
-		while ((i = pattern.find("${id}")) != std::string::npos)
-			pattern.replace(i, strlen("${id}"), id);
-		
-		return pattern;
-	}
-
-	const fs::path m_db_dir;
-	const std::string m_structure_name_pattern;
-	const std::string m_metadata_name_pattern;
-};
-
-std::unique_ptr<file_locator> file_locator::s_instance;
-=======
-const uint32_t
-	kPageSize = 20,
-	kMinIdentity = 25;
->>>>>>> 5191109c
 
 // --------------------------------------------------------------------
 // Register an object to handle #af.link('pdb-id') calls from the template
@@ -479,11 +406,7 @@
 	else	// see article, take highest identity that results in transplants
 	{
 		identity = kMinIdentity;
-<<<<<<< HEAD
 		for (int i : kIdentities)
-=======
-		for (int i : { 70, 60, 50, 40 })
->>>>>>> 5191109c
 		{
 			for (auto &hit : data["hits"])
 			{
