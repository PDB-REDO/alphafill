/*-
 * SPDX-License-Identifier: BSD-2-Clause
 *
 * Copyright (c) 2021 Maarten L. Hekkelman, NKI-AVL
 *
 * Redistribution and use in source and binary forms, with or without
 * modification, are permitted provided that the following conditions are met:
 *
 * 1. Redistributions of source code must retain the above copyright notice, this
 *    list of conditions and the following disclaimer
 * 2. Redistributions in binary form must reproduce the above copyright notice,
 *    this list of conditions and the following disclaimer in the documentation
 *    and/or other materials provided with the distribution.
 *
 * THIS SOFTWARE IS PROVIDED BY THE COPYRIGHT HOLDERS AND CONTRIBUTORS "AS IS" AND
 * ANY EXPRESS OR IMPLIED WARRANTIES, INCLUDING, BUT NOT LIMITED TO, THE IMPLIED
 * WARRANTIES OF MERCHANTABILITY AND FITNESS FOR A PARTICULAR PURPOSE ARE
 * DISCLAIMED. IN NO EVENT SHALL THE COPYRIGHT OWNER OR CONTRIBUTORS BE LIABLE FOR
 * ANY DIRECT, INDIRECT, INCIDENTAL, SPECIAL, EXEMPLARY, OR CONSEQUENTIAL DAMAGES
 * (INCLUDING, BUT NOT LIMITED TO, PROCUREMENT OF SUBSTITUTE GOODS OR SERVICES;
 * LOSS OF USE, DATA, OR PROFITS; OR BUSINESS INTERRUPTION) HOWEVER CAUSED AND
 * ON ANY THEORY OF LIABILITY, WHETHER IN CONTRACT, STRICT LIABILITY, OR TORT
 * (INCLUDING NEGLIGENCE OR OTHERWISE) ARISING IN ANY WAY OUT OF THE USE OF THIS
 * SOFTWARE, EVEN IF ADVISED OF THE POSSIBILITY OF SUCH DAMAGE.
 */

#include <fcntl.h>
#include <fstream>
#include <future>
#include <regex>
#include <string.h>
#include <sys/time.h>
#include <sys/types.h>
#include <sys/uio.h>
#include <sys/wait.h>
#include <unistd.h>

#include <atomic>
#include <filesystem>
#include <fstream>

#include <cif++.hpp>

#include <zeep/http/reply.hpp>
#include <zeep/json/parser.hpp>

#include "mrsrc.hpp"

#include "bsd-closefrom.h"

#include "data-service.hpp"
#include "utilities.hpp"
#include "structure.hpp"
#include "validate.hpp"

namespace fs = std::filesystem;

using json = zeep::json::element;

// --------------------------------------------------------------------

void stripCifFile(const std::string &af_id, std::set<std::string> requestedAsyms, float identity, std::ostream &os)
{
	using namespace cif::literals;

	const auto &[type, id, chunkNr, version] = parse_af_id(af_id);

	fs::path file = file_locator::get_structure_file(type, id, chunkNr, version);

	if (not fs::exists(file))
		throw zeep::http::not_found;

	// optionally remove asyms whose blast origin's identity is too low
	if (identity > 0)
	{
		using json = zeep::json::element;

		fs::path jsonFile = file_locator::get_metadata_file(type, id, chunkNr, version);

		if (not fs::exists(jsonFile))
			throw zeep::http::not_found;

		json data;

		std::ifstream is(jsonFile);
		parse_json(is, data);

		for (auto &hit : data["hits"])
		{
			float hi = hit["identity"].as<float>();
			if (hi >= identity * 0.01f)
				continue;

			for (auto &transplant : hit["transplants"])
				requestedAsyms.erase(transplant["asym_id"].as<std::string>());
		}
	}

	cif::file cif(file);
	auto &db = cif.front();

	if (cif.get_validator() == nullptr)
		cif.load_dictionary("mmcif_af");

	auto &struct_asym = db["struct_asym"];
	auto &atom_site = db["atom_site"];
	auto &struct_conn = db["struct_conn"];
	auto &entity_poly = db["entity_poly"];

	std::set<std::string> existingAsyms;
	for (const auto &[asymID, entityID] : struct_asym.rows<std::string,std::string>("id", "entity_id"))
	{
		// check if this is a nonpoly entity
		if (entity_poly.exists("entity_id"_key == entityID))
			continue;

		existingAsyms.insert(asymID);
	}

	std::vector<std::string> toBeRemoved;
	std::set_difference(existingAsyms.begin(), existingAsyms.end(), requestedAsyms.begin(), requestedAsyms.end(), std::back_insert_iterator(toBeRemoved));

	auto validator = db.get_validator();
	db.set_validator(nullptr);

	for (auto &asymID : toBeRemoved)
	{
		struct_asym.erase("id"_key == asymID);
		atom_site.erase("label_asym_id"_key == asymID);
		struct_conn.erase("ptnr1_label_asym_id"_key == asymID or "ptnr2_label_asym_id"_key == asymID);
	}

<<<<<<< HEAD
=======
	// fix up pdbx_struct_assembly_gen, if it exists?
	if (db.get("pdbx_struct_assembly_gen") != nullptr)
	{
		auto &pdbx_struct_assembly_gen = db["pdbx_struct_assembly_gen"];
		for (auto r : pdbx_struct_assembly_gen)
		{
			auto asym_id_list = cif::split<std::string>(r["asym_id_list"].as<std::string>(), ",", true);

			std::vector<std::string> new_asym_id_list;
			std::set_intersection(asym_id_list.begin(), asym_id_list.end(), requestedAsyms.begin(), requestedAsyms.end(), std::back_insert_iterator(new_asym_id_list));
			r["asym_id_list"] = cif::join(new_asym_id_list, ",");
		}
	}

>>>>>>> 6ff64a53
	db.set_validator(validator);

	cif::mm::structure structure(db);
	structure.cleanup_empty_categories();

	cif.save(os);
}

// --------------------------------------------------------------------

json mergeYasaraOutput(const std::filesystem::path &input, const std::filesystem::path &yasara_out, std::ostream &os)
{
	using namespace cif::literals;

	cif::file fin(input);
	cif::file yin(yasara_out);

	auto &db_i = fin.front();
	auto &db_y = yin.front();

	json info;
	const auto &[type, afID, chunkNr, version] = parse_af_id(db_i.name());
	std::ifstream infoFile(file_locator::get_metadata_file(type, afID, chunkNr, version));
	zeep::json::parse_json(infoFile, info);

	// statistics before

	std::string ligandAsymID = db_i["struct_asym"].find1<std::string>("id"_key != "A", "id");

	float clashBefore = ClashScore(fin.front());

	auto &as_y = db_y["atom_site"];

	using key_type = std::tuple<std::string,int,std::string>;
	using value_type = std::tuple<float,float,float>;
	std::map<key_type, value_type> locations;

	for (const auto &[asym_id, seq_id, atom_id, auth_seq_id, x, y, z] :
		as_y.find<std::string,int,std::string,int,float,float,float>("type_symbol"_key != "H",
			"label_asym_id", "label_seq_id", "label_atom_id", "auth_seq_id", "Cartn_x", "Cartn_y", "Cartn_z"))
	{
		if (asym_id == "A")
			locations.emplace(key_type{ asym_id, seq_id, atom_id }, value_type{ x, y, z });
		else
			locations.emplace(key_type{ asym_id, 0, atom_id }, value_type{ x, y, z });
	}

	auto &as_i = db_i["atom_site"];

	for (auto r : as_i.rows())
	{
		const auto &[asym_id, seq_id, atom_id, auth_seq_id] = r.get<std::string,int,std::string,int>("label_asym_id", "label_seq_id", "label_atom_id", "auth_seq_id");

		auto l = locations.find(asym_id == "A" ? key_type{ asym_id, seq_id, atom_id } : key_type{ asym_id, 0, atom_id });
		if (l == locations.end())
			continue;

		r["Cartn_x"] = std::get<0>(l->second);
		r["Cartn_y"] = std::get<1>(l->second);
		r["Cartn_z"] = std::get<2>(l->second);
	}

	fin.save(os);

	float clashAfter = ClashScore(fin.front());

	return{
		{ "clash", {
			{ "before", clashBefore },
			{ "after", clashAfter }
		}}
	};
}

json optimizeWithYasara(const std::string &af_id, std::set<std::string> requestedAsyms, std::ostream &os)
{
	using namespace std::literals;

	auto &config = mcfp::config::instance();
	auto yasara = config.get<std::string>("yasara");

	static std::atomic<int> sYasaraRunNr = 1;

	int my_pid = getpid();

	fs::path tmpdir = fs::temp_directory_path() / "alphafill" / (std::to_string(my_pid) + "." + std::to_string(sYasaraRunNr++));
	fs::create_directories(tmpdir);

	std::ofstream input(tmpdir / "input.cif");
	stripCifFile(af_id, requestedAsyms, 0, input);
	input.close();

	std::string script_s = (tmpdir / "refine.mcr").c_str();
	std::ofstream script(script_s);
	mrsrc::istream r_script("refine.mcr");
	if (not r_script)
		throw std::runtime_error("Missing resource");
	script << r_script.rdbuf();
	script.close();

	std::string modelin = ("modelin='" + (tmpdir / "input.cif").string() + "'");
	std::string modelout = ("modelout='" + (tmpdir / "output.cif").string() + "'");

	std::vector<const char *> args = {
		yasara.c_str(),
		"-txt",
		script_s.c_str(),
		modelin.c_str(),
		modelout.c_str(),
		nullptr};

	if (not fs::exists(args.front()))
		throw std::runtime_error("The executable '"s + args.front() + "' does not seem to exist");

	// ready to roll
	int ifd[2], ofd[2], err;

	err = pipe2(ifd, O_CLOEXEC);
	if (err < 0)
		throw std::runtime_error("Pipe error: "s + strerror(errno));
	err = pipe2(ofd, O_CLOEXEC);
	if (err < 0)
		throw std::runtime_error("Pipe error: "s + strerror(errno));

	// open log file for appending
	int efd = open((tmpdir / "yasara.log").c_str(), O_CREAT | O_APPEND | O_RDWR, 0644);
	const auto log_head = "\nyasara output for " + af_id + "\n" + std::string(18 + af_id.length(), '-') + "\n";
	write(efd, log_head.data(), log_head.size());

	int pid = fork();

	if (pid == 0) // the child
	{
		setpgid(0, 0); // detach from the process group, create new

		dup2(ifd[0], STDIN_FILENO);
		close(ifd[0]);
		close(ifd[1]);

		dup2(ofd[1], STDOUT_FILENO);
		close(ofd[0]);
		close(ofd[1]);

		dup2(efd, STDERR_FILENO);
		close(efd);

		closefrom(STDERR_FILENO + 1);

		std::error_code ec;
		fs::current_path(tmpdir, ec);

		const char *env[] = {nullptr};
		(void)execve(args.front(), const_cast<char *const *>(&args[0]), const_cast<char *const *>(env));
		exit(-1);
	}

	if (pid == -1)
	{
		close(ifd[0]);
		close(ifd[1]);
		close(ofd[0]);
		close(ofd[1]);
		close(efd);

		throw std::runtime_error("fork failed: "s + strerror(errno));
	}

	close(ifd[0]);
	close(ofd[1]);

	// start reading output

	char buffer[8192];
	std::string line;
	bool done = false;

	for (;;)
	{
		int r = read(ofd[0], buffer, sizeof(buffer));

		if (r <= 0) // keep it simple
			break;

		write(efd, buffer, r);

		for (char *s = buffer; s < buffer + r; ++s)
		{
			char ch = *s;
			if (ch != '\n')
			{
				line += ch;
				continue;
			}

			if (line.substr(0, 11) == " - ERROR - ")
				break;

			if (line.substr(0, 4) == "DONE")
			{
				done = true;
				break;
			}

			line.clear();
		}
	}

	close(ofd[0]);
	close(efd);

	if (not done)
		kill(pid, 9);

	// no zombies please, removed the WNOHANG. the forked application should really stop here.
	int status = 0;
	int r = waitpid(pid, &status, 0);

	if (r == pid and WIFEXITED(status))
		status = WEXITSTATUS(status);

	if (status != 0)
	{
		std::stringstream msg;
		msg << "Error executing yasara, exit code is: " << status << std::endl;

		if (fs::exists(tmpdir / "errorexit.txt"))
		{
			try
			{
				std::ifstream errormsg(tmpdir / "errorexit.txt");
				msg << errormsg.rdbuf();
			}
			catch (...)
			{
			}
		}

		throw std::runtime_error(msg.str());
	}

	auto score = mergeYasaraOutput(tmpdir / "input.cif", tmpdir / "output.cif", os);

	fs::remove_all(tmpdir);

	return score;
}<|MERGE_RESOLUTION|>--- conflicted
+++ resolved
@@ -130,8 +130,6 @@
 		struct_conn.erase("ptnr1_label_asym_id"_key == asymID or "ptnr2_label_asym_id"_key == asymID);
 	}
 
-<<<<<<< HEAD
-=======
 	// fix up pdbx_struct_assembly_gen, if it exists?
 	if (db.get("pdbx_struct_assembly_gen") != nullptr)
 	{
@@ -146,7 +144,6 @@
 		}
 	}
 
->>>>>>> 6ff64a53
 	db.set_validator(validator);
 
 	cif::mm::structure structure(db);
