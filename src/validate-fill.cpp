/*-
 * SPDX-License-Identifier: BSD-2-Clause
 *
 * Copyright (c) 2021 NKI/AVL, Netherlands Cancer Institute
 *
 * Redistribution and use in source and binary forms, with or without
 * modification, are permitted provided that the following conditions are met:
 *
 * 1. Redistributions of source code must retain the above copyright notice, this
 *    list of conditions and the following disclaimer
 * 2. Redistributions in binary form must reproduce the above copyright notice,
 *    this list of conditions and the following disclaimer in the documentation
 *    and/or other materials provided with the distribution.
 *
 * THIS SOFTWARE IS PROVIDED BY THE COPYRIGHT HOLDERS AND CONTRIBUTORS "AS IS" AND
 * ANY EXPRESS OR IMPLIED WARRANTIES, INCLUDING, BUT NOT LIMITED TO, THE IMPLIED
 * WARRANTIES OF MERCHANTABILITY AND FITNESS FOR A PARTICULAR PURPOSE ARE
 * DISCLAIMED. IN NO EVENT SHALL THE COPYRIGHT OWNER OR CONTRIBUTORS BE LIABLE FOR
 * ANY DIRECT, INDIRECT, INCIDENTAL, SPECIAL, EXEMPLARY, OR CONSEQUENTIAL DAMAGES
 * (INCLUDING, BUT NOT LIMITED TO, PROCUREMENT OF SUBSTITUTE GOODS OR SERVICES;
 * LOSS OF USE, DATA, OR PROFITS; OR BUSINESS INTERRUPTION) HOWEVER CAUSED AND
 * ON ANY THEORY OF LIABILITY, WHETHER IN CONTRACT, STRICT LIABILITY, OR TORT
 * (INCLUDING NEGLIGENCE OR OTHERWISE) ARISING IN ANY WAY OUT OF THE USE OF THIS
 * SOFTWARE, EVEN IF ADVISED OF THE POSSIBILITY OF SUCH DAMAGE.
 */

#include <fstream>
#include <iomanip>

#include <cif++.hpp>

#include <boost/numeric/ublas/matrix.hpp>

#include <zeep/json/element.hpp>
#include <zeep/json/parser.hpp>

#include "revision.hpp"
#include "utilities.hpp"
#include "data-service.hpp"
#include "ligands.hpp"
#include "validate.hpp"

namespace fs = std::filesystem;

using json = zeep::json::element;

// --------------------------------------------------------------------

fs::path pdbFileForID(const fs::path &pdbDir, std::string pdb_id)
{
	for (auto &ch : pdb_id)
		ch = std::tolower(ch);

	// try a PDB-REDO layout first
	fs::path pdb_path = pdbDir / pdb_id.substr(1, 2) / pdb_id / (pdb_id + "_final.cif");
	if (not fs::exists(pdb_path))
		pdb_path = pdbDir / pdb_id.substr(1, 2) / (pdb_id + ".cif.gz");

	if (not fs::exists(pdb_path))
		throw std::runtime_error("PDB file for " + pdb_id + " not found");

	return pdb_path;
}

// --------------------------------------------------------------------

struct VAtom
{
	cif::point loc;
	bool ligand;
	std::string compoundID;
	std::string atomID;
};

const cif::mm::residue &guessResidueForLigand(const cif::mm::structure &afs, const std::string &afLigandAsymID, const cif::mm::structure &pdb, const Ligand &ligand)
{
	auto &r1 = afs.get_residue(afLigandAsymID);

	std::string compoundID;
	if (ligand)
		compoundID = ligand.ID();
	if (compoundID.empty())
		compoundID = r1.get_compound_id();

	float sB1 = 0;
	std::vector<cif::point> r1p;

	for (auto a : r1.atoms())
	{
		sB1 += a.get_property_float("B_iso_or_equiv");
		r1p.emplace_back(a.get_location());
	}

	auto c1 = centroid(r1p);

	auto a1 = r1.atoms();

	sort(a1.begin(), a1.end(), [](const cif::mm::atom &a, const cif::mm::atom &b)
		{ return a.get_label_atom_id().compare(b.get_label_atom_id()) < 0; });

	// Key type is difference in sum of b-factors and then distance from centroid
	using M_t = std::tuple<float,float,const cif::mm::residue *>;
	std::vector<M_t> m;
	auto lessM = [](const M_t &a, const M_t &b)
	{
		auto d = std::get<0>(a) - std::get<0>(b);
		if (d == 0)
			d = std::get<1>(a) - std::get<1>(b);
		return d < 0;
	};

	for (auto &r2 : pdb.non_polymers())
	{
		if (r2.get_compound_id() != compoundID)
			continue;

		auto a2 = r2.atoms();

		if (a1.size() != ligand.atom_count(r2))
			continue;

		std::vector<cif::point> r2p;
		float sB2 = 0;

		for (auto a : r2.atoms())
		{
			if (ligand.drops(a.get_label_atom_id()))
				continue;

			sB2 += a.get_property_float("B_iso_or_equiv");
			r2p.emplace_back(a.get_location());
		}

		auto c2 = centroid(r2p);

		m.emplace_back(std::abs(sB2 - sB1), distance(c1, c2), &r2);
		std::push_heap(m.begin(), m.end(), lessM);
	}

	if (m.empty())
		throw std::runtime_error("Could not locate ligand " + afLigandAsymID + " (" + r1.get_compound_id() + ')');

	std::sort_heap(m.begin(), m.end(), lessM);

	return *std::get<2>(m.front());
}

// --------------------------------------------------------------------

using cif::point;
using cif::quaternion;

<<<<<<< HEAD
std::vector<cif::mm::residue *> get_residuesForChain(cif::mm::structure &structure, const std::string &chain_id)
{
	std::vector<cif::mm::residue *> result;

	for (auto &poly : structure.polymers())
	{
		if (poly.get_asym_id() != chain_id)
			continue;

		for (auto &res : poly)
			result.emplace_back(&res);
	}

	return result;
}

std::vector<point> getCAlphaForChain(const std::vector<cif::mm::residue *> &residues)
{
=======
std::vector<point> getCAlphaForChain(const std::vector<cif::mm::residue *> &residues)
{
>>>>>>> 6ff64a53
	std::vector<point> result;

	for (auto res : residues)
		result.push_back(res->get_atom_by_atom_id("CA").get_location());

	return result;
}

// --------------------------------------------------------------------

int a_main(int argc, char *const argv[])
{
	using namespace std::literals;
	using namespace cif::literals;

	po::options_description visible_options(argv[0] + " [options] input-file [output-file]"s);

	visible_options.add_options()
		("af-id", po::value<std::string>(), "AlphaFold ID")
		("pdb-id", po::value<std::string>(), "ID of the PDB file")

		("max-ligand-to-polymer-atom-distance,d", po::value<float>()->default_value(6),
			"The max distance to use to find neighbouring polymer atoms for the ligand in the AF structure");

	po::options_description hidden_options("hidden options");

	po::positional_options_description p;
	p.add("af-id", 1);
	p.add("pdb-id", 1);

	po::variables_map vm = load_options(argc, argv, visible_options, hidden_options, p, "alphafill.conf");

	// --------------------------------------------------------------------

	if (vm.count("db-dir") == 0)
	{
		std::cout << "AlphaFill data directory not specified" << std::endl;
		exit(1);
	}

	if (vm.count("pdb-dir") == 0)
	{
		std::cout << "PDB directory not specified" << std::endl;
		exit(1);
	}

	// --------------------------------------------------------------------

	file_locator::init(vm);

	// --------------------------------------------------------------------

	if (vm.count("af-id") == 0 or vm.count("pdb-id") == 0)
	{
		std::cout << "AlphaFold ID or ligand not specified" << std::endl;
		exit(1);
	}

	// --------------------------------------------------------------------

	fs::path ligandsFile = vm["ligands"].as<std::string>();
	if (not fs::exists(ligandsFile))
	{
		std::cerr << "Ligands file not found" << std::endl;
		exit(1);
	}

	LigandsTable ligands(ligandsFile);

	// --------------------------------------------------------------------
	
	float maxLigandPolyAtomDistance = vm["max-ligand-to-polymer-atom-distance"].as<float>();

	// --------------------------------------------------------------------

	const auto &[afID, chunk, version] = parse_af_id(vm["af-id"].as<std::string>());

	cif::file afFile(file_locator::get_structure_file(type, afID, chunk, version));
	cif::mm::structure afStructure(afFile);

	auto pdbID = vm["pdb-id"].as<std::string>();
	cif::file pdbFile(file_locator::get_pdb_file(pdbID));
	cif::mm::structure pdbStructure(pdbFile);

	std::ifstream metadata(file_locator::get_metadata_file(type, afID, chunk));

	json info;
	zeep::json::parse_json(metadata, info);

	for (auto hit : info["hits"])
	{
		if (hit["pdb_id"] != pdbID)
			continue;

		for (auto transplant : hit["transplants"])
		{
			std::string asymID = transplant["asym_id"].as<std::string>();

			auto pdbAsymID = hit["pdb_asym_id"].as<std::string>();
			auto pdbCompoundID = transplant["compound_id"].as<std::string>();

			try
			{
				auto ligand = ligands[pdbCompoundID];

				auto &afPolyS = afStructure.get_polymer_by_asym_id("A");
				auto &pdbPolyS = pdbStructure.get_polymer_by_asym_id(pdbAsymID);

				auto &&[afPoly, pdbPoly] = AlignAndTrimSequences(afPolyS, pdbPolyS);

				if (afPoly.size() != pdbPoly.size())
					throw std::runtime_error("polymers differ in length");

				std::vector<point> caA, caP;

				for (size_t i = 0; i < afPoly.size(); ++i)
				{
					auto af_ca = afPoly[i]->get_atom_by_atom_id("CA");
					if (not af_ca)
						continue;

					auto pdb_ca = pdbPoly[i]->get_atom_by_atom_id("CA");
					if (not pdb_ca)
						continue;

					caA.push_back(af_ca.get_location());
					caP.push_back(pdb_ca.get_location());
				}

				if (caA.empty())
				{
					if (cif::VERBOSE > 0)
						std::cerr << "No CA atoms mapped, skipping" << std::endl;
					continue;
				}

				// [11-4 11:43] Robbie Joosten
				// Bij de alignment moeten we rekening houden met de conformatie van TYR, PHE, ASP, en GLU.
				// Het verschil in de laatste torsiehoek moet geminimaliseerd worden door de zijketens (in
				// het PDB_REDO model) 180 graden te flippen (i.e. de atoomnamen te swappen). Voor TYR, PHE
				// en ASP gaat het om de torsiehoek chi-2. In GLU gaat het om chi-3.

				for (size_t i = 0; i < afPoly.size(); ++i)
				{
					try
					{
						auto &rA = *afPoly[i];
						auto &rP = *pdbPoly[i];

						if (rA.get_compound_id() == "TYR" or rA.get_compound_id() == "PHE")
						{
							if (std::abs(rA.chi(1) - rP.chi(1)) > 90)
							{
								pdbStructure.swap_atoms(rP.get_atom_by_atom_id("CD1"), rP.get_atom_by_atom_id("CD2"));
								pdbStructure.swap_atoms(rP.get_atom_by_atom_id("CE1"), rP.get_atom_by_atom_id("CE2"));
							}

							continue;
						}

						if (rA.get_compound_id() == "ASP")
						{
							if (std::abs(rA.chi(1) - rP.chi(1)) > 90)
								pdbStructure.swap_atoms(rP.get_atom_by_atom_id("OD1"), rP.get_atom_by_atom_id("OD2"));
							continue;
						}

						if (rA.get_compound_id() == "GLU")
						{
							if (std::abs(rA.chi(2) - rP.chi(2)) > 90)
								pdbStructure.swap_atoms(rP.get_atom_by_atom_id("OE1"), rP.get_atom_by_atom_id("OE2"));
							continue;
						}
					}
					catch (const std::exception &ex)
					{
						if (cif::VERBOSE > 0)
							std::cerr << ex.what() << std::endl;
					}
				}

				// Align the PDB structure on the AF structure, based on C-alpha
				Align(afStructure, pdbStructure, caA, caP);

				auto &afRes = afStructure.get_residue(asymID);
				// auto &pdbRes = guessResidueForLigand(afStructure, asymID, pdbStructure, ligand);
				auto &pdbRes = pdbStructure.get_residue(transplant["pdb_asym_id"].as<std::string>());

				if (afRes.get_compound_id() != pdbRes.get_compound_id())
					throw std::runtime_error("Compound ID's do not match: " + afRes.get_compound_id() + " != " + pdbRes.get_compound_id());

				// collect atoms around ligand

				auto &&[pA, pP, lA, lP] = FindAtomsNearLigand(afPoly, pdbPoly, afRes, pdbRes, maxLigandPolyAtomDistance, ligand);

				if (pA.empty())
				{
					if (cif::VERBOSE > 0)
						std::cerr << "Could not find poly atoms near " << afRes << std::endl;
					continue;
				}

				std::vector<cif::mm::atom> cA = pA, cP = pP;
				cA.insert(cA.end(), lA.begin(), lA.end());
				cP.insert(cP.end(), lP.begin(), lP.end());

				auto rmsd1 = Align(cA, cP);

				auto rmsd2 = CalculateRMSD(pA, pP);
				auto rmsd3 = CalculateRMSD(lA, lP);

				std::cout << afID << '\t'
						<< pdbID << '\t'
						<< afRes.get_compound_id() << '\t'
						<< pdbRes.get_auth_asym_id() << '\t'
						<< pdbRes.get_auth_seq_id() << '\t'
						<< pdbRes.get_pdb_ins_code() << '\t'
						<< std::setprecision(5) << rmsd1 << '\t'
						<< std::setprecision(5) << rmsd2 << '\t'
						<< std::setprecision(5) << rmsd3 << '\t'
						<< pA.size() << '\t'
						<< lA.size() << std::endl;
			}
			catch (const std::exception &ex)
			{
				if (cif::VERBOSE >= 0)
					std::cerr << "Failed to process asym " << asymID << " in " << pdbID << std::endl
							  << ex.what() << std::endl;

				std::cout << afID << '\t'
						<< pdbID << '\t'
						<< '"' << transplant["compound_id"].as<std::string>() << '/' << transplant["analogue_id"].as<std::string>() << '"' << '\t'
						<< "\"?\"" << '\t'
						<< 0 << '\t'
						<< "\"?\"" << '\t'
						<< 0 << '\t'
						<< 0 << '\t'
						<< 0 << '\t'
						<< 0 << '\t'
						<< 0 << std::endl;
			}
		}
	}

	return 0;
}<|MERGE_RESOLUTION|>--- conflicted
+++ resolved
@@ -150,29 +150,8 @@
 using cif::point;
 using cif::quaternion;
 
-<<<<<<< HEAD
-std::vector<cif::mm::residue *> get_residuesForChain(cif::mm::structure &structure, const std::string &chain_id)
-{
-	std::vector<cif::mm::residue *> result;
-
-	for (auto &poly : structure.polymers())
-	{
-		if (poly.get_asym_id() != chain_id)
-			continue;
-
-		for (auto &res : poly)
-			result.emplace_back(&res);
-	}
-
-	return result;
-}
-
 std::vector<point> getCAlphaForChain(const std::vector<cif::mm::residue *> &residues)
 {
-=======
-std::vector<point> getCAlphaForChain(const std::vector<cif::mm::residue *> &residues)
-{
->>>>>>> 6ff64a53
 	std::vector<point> result;
 
 	for (auto res : residues)
