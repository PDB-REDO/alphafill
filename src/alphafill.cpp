--- conflicted
+++ resolved
@@ -825,19 +825,11 @@
 
 				mmcif::Structure pdb_structure(pdb_f);
 
-<<<<<<< HEAD
-				if (not validateHit(pdb_structure, hit))
-				{
-					std::cerr << "invalid fasta for hit " << hit.mDefLine << std::endl;
-					exit(1);
-				}
-=======
 				// if (not validateHit(pdb_structure, hit))
 				// {
 				// 	std::cerr << "invalid fasta for hit " << hit.mDefLine << std::endl;
 				// 	exit(1);
 				// }
->>>>>>> 80222afe
 
 				auto af_res = getResiduesForChain(af_structure, "A");
 				auto pdb_res = getResiduesForChain(pdb_structure, chain_id);
